# Tink for Go HOW-TO

This document contains instructions and Go code snippets for common tasks in
[Tink](https://github.com/google/tink).

## Setup instructions

To install Tink locally run:

```sh
go get github.com/google/tink/go/...
```

to run all the tests locally:

```sh
cd $GOPATH/go/src/github.com/google/tink/go
go test ./...
```

Golang Tink API also supports [Bazel](https://www.bazel.build) builds. To run
the tests using bazel:

```sh
cd $GOPATH/go/src/github.com/google/tink/go
bazel build ... && bazel test ...
```

## GoDoc

Documentation for the Tink API can be found
[here](https://godoc.org/github.com/google/tink).

## Obtaining and using primitives

[_Primitives_](PRIMITIVES.md) represent cryptographic operations offered by
Tink, hence they form the core of Tink API. A primitive is just an interface
that specifies what operations are offered by the primitive. A primitive can
have multiple implementations, and you choose a desired implementation by
using a key of corresponding type (see the [this
section](KEY-MANAGEMENT.md#key-keyset-and-keysethandle) for details).

A list of primitives and their implemenations currently supported by Tink in
Golang can be found [here](PRIMITIVES.md#golang).

### AEAD

AEAD encryption assures the confidentiality and authenticity of the data. This
primitive is CPA secure.

```go
package main

import (
        "fmt"
        "log"

        "github.com/google/tink/go/aead"
        "github.com/google/tink/go/keyset"
)

func main() {

        kh, err := keyset.NewHandle(aead.AES256GCMKeyTemplate())
        if err != nil {
                log.Fatal(err)
        }

        a, err := aead.New(kh)
        if err != nil {
                log.Fatal(err)
        }

        ct, err := a.Encrypt([]byte("this data needs to be encrypted"), []byte("associated data"))
        if err != nil {
                log.Fatal(err)
        }

        pt, err := a.Decrypt(ct, []byte("associated data"))
        if err != nil {
                log.Fatal(err)
        }

        fmt.Printf("Cipher text: %s\nPlain text: %s\n", ct, pt)

}
```

### MAC

MAC computes a tag for a given message that can be used to authenticate a
message. MAC protects data integrity as well as provides for authenticity of the
message.

```go
package main

import (
        "fmt"
        "log"

        "github.com/google/tink/go/keyset"
        "github.com/google/tink/go/mac"
)

func main() {

        kh, err := keyset.NewHandle(mac.HMACSHA256Tag256KeyTemplate())
        if err != nil {
                log.Fatal(err)
        }

        m, err := mac.New(kh)
        if err != nil {
                log.Fatal(err)
        }

        mac, err := m.ComputeMAC([]byte("this data needs to be MACed"))
        if err != nil {
                log.Fatal(err)
        }

        if m.VerifyMAC(mac, []byte("this data needs to be MACed")); err != nil {
                log.Fatal("MAC verification failed")
        }

        fmt.Println("MAC verification succeeded.")

}
```

### Deterministic AEAD

Unlike AEAD, implementations of this interface are not semantically secure,
because encrypting the same plaintext always yields the same ciphertext.

```go
package main

import (
        "bytes"
        "fmt"
        "log"

        "github.com/google/tink/go/daead"
        "github.com/google/tink/go/keyset"
)

func main() {

        kh, err := keyset.NewHandle(daead.AESSIVKeyTemplate())
        if err != nil {
                log.Fatal(err)
        }

        d, err := daead.New(kh)
        if err != nil {
                log.Fatal(err)
        }

        ct1, err := d.EncryptDeterministically([]byte("this data needs to be encrypted"), []byte("additional data"))
        if err != nil {
                log.Fatal(err)
        }

        ct2, err := d.EncryptDeterministically([]byte("this data needs to be encrypted"), []byte("additional data"))
        if err != nil {
                log.Fatal(err)
        }

        if !bytes.Equal(ct1, ct2) {
                log.Fatal("cipher texts are not equal")
        }

        fmt.Print("Cipher texts are equal.\n")

        pt, err := d.DecryptDeterministically(ct1, []byte("additional data"))
        if err != nil {
                log.Fatal(err)
        }

        fmt.Printf("Plain text: %s\n", pt)

}
```

### Signature

To sign data using Tink you can use ECDSA or ED25519 key templates.

```go
package main

import (
        "fmt"
        "log"

        "github.com/google/tink/go/keyset"
        "github.com/google/tink/go/signature"
)

func main() {

        khPriv, err := keyset.NewHandle(signature.ECDSAP256KeyTemplate())
        if err != nil {
                log.Fatal(err)
        }

        s, err := signature.NewSigner(khPriv)
        if err != nil {
                log.Fatal(err)
        }

        a, err := s.Sign([]byte("this data needs to be signed"))
        if err != nil {
                log.Fatal(err)
        }

        khPub, err := khPriv.Public()
        if err != nil {
                log.Fatal(err)
        }

        v, err := signature.NewVerifier(khPub)
        if err != nil {
                log.Fatal(err)
        }

        if err := v.Verify(a, []byte("this data needs to be signed")); err != nil {
                log.Fatal("signature verification failed")
        }

        fmt.Println("Signature verification succeeded.")

}
```

### Hybrid encryption and decryption

The functionality of Hybrid Encryption is represented as a pair of primitives
(interfaces):

 * `HybridEncrypt` for encryption of data
 * `HybridDecrypt` for decryption

Implementations of these interfaces are secure against adaptive chosen
ciphertext attacks.

In addition to plaintext, the encryption takes an extra parameter, contextInfo.
It usually is public data implicit from the context.  It is bound to the
resulting ciphertext, which allows for checking the integrity of contextInfo
(but there are no guarantees in regards to the secrecy or authenticity of
contextInfo).

#### Preparation

The recipient has to generate a private keyset and share the public keyset with
the sender.

**Warning**: DO NOT hardcode the private keyset in source code, consider
encrypting it using Cloud KMS or AWS KMS (see
[Key Management Systems](KEY-MANAGEMENT.md#key-management-systems)).

```go
package main

import (
        "fmt"
        "log"

        "github.com/golang/protobuf/proto"
        "github.com/google/tink/go/hybrid"
        "github.com/google/tink/go/insecurecleartextkeyset"
        "github.com/google/tink/go/keyset"
)

func main() {
        // Generate and persist private key.
        khPriv, err := keyset.NewHandle(hybrid.ECIESHKDFAES128CTRHMACSHA256KeyTemplate())
        if err != nil {
                log.Fatal(err)
        }

        exportedPriv := &keyset.MemReaderWriter{}
        if err := insecurecleartextkeyset.Write(khPriv, exportedPriv); err != nil {
          return nil, err
        }

        ksPriv, err := proto.Marshal(exported.Keyset)
        if err != nil {
          return nil, err
        }

        // TODO: store ksPriv somewhere safe.
        // DO NOT hardcode the private keyset in source code, consider
        // encrypting it with using Cloud KMS or AWS KMS.

        // Export and publish public keyset.
        khPub, err := khPriv.Public()
        if err != nil {
                log.Fatal(err)
        }

        exportedPub := &keyset.MemReaderWriter{}
        if err = insecurecleartextkeyset.Write(khPub, exportedPub); err != nil {
          return nil, err
        }

        ksPub, err := proto.Marshal(exported.Keyset)
        if err != nil {
          return nil, err
        }

        // TODO: share ksPub with the sender.
}
```

#### Encryption

After receiving a public keyset from the recipient, the sender can encrypt as
follows.

```go
package main

import (
        "fmt"
        "log"

        "github.com/google/tink/go/hybrid"
        "github.com/google/tink/go/insecurecleartextkeyset"
        "github.com/google/tink/go/keyset"
)

func main() {
        // TODO: obtain ksPub from the recipient (see the Preparation section).
        khPub, err := insecurecleartextkeyset.Read(keyset.NewBinaryReader(bytes.NewReader(ksPub)))

        he, err := hybrid.NewHybridEncrypt(khPub)
        if err != nil {
                log.Fatal(err)
        }

        ct, err := he.Encrypt([]byte("secret message"), []byte("context info"))
        if err != nil {
                log.Fatal(err)
        }

        fmt.Printf("Cipher text: %s\n", ct)

}
```

#### Decryption

The recipient uses its private keyset to decrypt as follows.

**Warning**: DO NOT hardcode the private keyset in source code, consider
encrypting it using Cloud KMS or AWS KMS (see
[Key Management Systems](KEY-MANAGEMENT.md#key-management-systems)).

```go
package main

import (
        "fmt"
        "log"

        "github.com/google/tink/go/hybrid"
        "github.com/google/tink/go/insecurecleartextkeyset"
        "github.com/google/tink/go/keyset"
)

func main() {
        // TODO: load ksPriv from storage (see the Preparation section).
        // DO NOT hardcode the keyset in source code, consider encrypting it
        // with using Cloud KMS or AWS KMS.
        khPriv, err := insecurecleartextkeyset.Read(keyset.NewBinaryReader(bytes.NewReader(ksPriv)))

        hd, err := hybrid.NewHybridDecrypt(khPriv)
        if err != nil {
                log.Fatal(err)
        }

        // TODO: receive the ct from the sender (see the Encryption section).
        pt, err := hd.Decrypt(ct, []byte("context info"))
        if err != nil {
                log.Fatal(err)
        }

        fmt.Printf("Plaintext text: %s\n", pt)

}
```

### Envelope encryption

Via the AEAD interface, Tink supports
[envelope encryption](KEY-MANAGEMENT.md#envelope-encryption).

For example, you can perform envelope encryption with a Google Cloud KMS key at
`gcp-kms://projects/tink-examples/locations/global/keyRings/foo/cryptoKeys/bar`
using the credentials in `credentials.json` as follows:

```go
package main

import (
        "fmt"

        "github.com/google/tink/go/aead"
        "github.com/google/tink/go/core/registry"
        "github.com/google/tink/go/integration/gcpkms"
        "github.com/google/tink/go/keyset"
)

const (
        keyURI          = "gcp-kms://projects/tink-examples/locations/global/keyRings/foo/cryptoKeys/bar"   // customize for your key
        credentialsPath = "credentials.json"
)

func main() {
        gcpclient, err := gcpkms.NewClientWithCredentials(keyURI, credentialsPath)
        if err != nil {
                log.Fatal(err)
        }

        registry.RegisterKMSClient(gcpclient)

        dek := aead.AES128CTRHMACSHA256KeyTemplate()
        kh, err := keyset.NewHandle(aead.KMSEnvelopeAEADKeyTemplate(keyURI, dek))
        if err != nil {
                log.Fatal(err)
        }

        a, err := aead.New(kh)
        if err != nil {
                log.Fatal(err)
        }

        ct, err := a.Encrypt([]byte("secret message"), []byte("associated data"))
        if err != nil {
                log.Fatal(err)
        }

        pt, err := a.Decrypt(ct, []byte("associated data"))
        if err != nil {
                log.Fatal(err)
        }

        fmt.Printf("Cipher text: %s\nPlain text: %s\n", ct, pt)

}
```

## Key management

### Generating new keys and keysets

To take advantage of key rotation and other key management features, you usually
do not work with single keys, but with keysets. Keysets are just sets of keys
with some additional parameters and metadata.

Internally Tink stores keysets as Protocol Buffers, but you can work with
keysets via a wrapper called keyset handle. You can generate a new keyset and
obtain its handle using a KeyTemplate. KeysetHandle objects enforce certain
restrictions that prevent accidental leakage of the sensitive key material.

```go
package main

import (
        "fmt"
        "log"

        "github.com/google/tink/go/aead"
        "github.com/google/tink/go/keyset"
)

func main() {

        // Other key templates can also be used.
        kh, err := keyset.NewHandle(aead.AES128GCMKeyTemplate())
        if err != nil {
                log.Fatal(err)
        }

        fmt.Println(kh.String())

}

```

Key templates are available for MAC, digital signatures, AEAD encryption, DAEAD
encryption and hybrid encryption.

Key Template Type  | Key Template
------------------ | ------------
AEAD               | aead.AES128CTRHMACSHA256KeyTemplate()
AEAD               | aead.AES128GCMKeyTemplate()
AEAD               | aead.AES256CTRHMACSHA256KeyTemplate()
AEAD               | aead.AES256GCMKeyTemplate()
AEAD               | aead.ChaCha20Poly1305KeyTemplate()
AEAD               | aead.XChaCha20Poly1305KeyTemplate()
DAEAD              | daead.AESSIVKeyTemplate()
MAC                | mac.HMACSHA256Tag128KeyTemplate()
MAC                | mac.HMACSHA256Tag256KeyTemplate()
MAC                | mac.HMACSHA512Tag256KeyTemplate()
MAC                | mac.HMACSHA512Tag512KeyTemplate()
Signature          | signature.ECDSAP256KeyTemplate()
Signature          | signature.ECDSAP384KeyTemplate()
Signature          | signature.ECDSAP521KeyTemplate()
Hybrid             | hybrid.ECIESHKDFAES128GCMKeyTemplate()
Hybrid             | hybrid.ECIESHKDFAES128CTRHMACSHA256KeyTemplate()

To avoid accidental leakage of sensitive key material, one should avoid mixing
keyset generation and usage in code. To support the separation of these
activities Tink provides a command-line tool, [Tinkey](TINKEY.md), which can be
used for common key management tasks.

### Storing and loading existing keysets

After generating key material, you might want to persist it to a storage system.
Tink supports persisting the keys after encryption to any io.Writer and
io.Reader implementations.

```go
package main

import (
        "fmt"
        "log"

        "github.com/golang/protobuf/proto"
        "github.com/google/tink/go/aead"
        "github.com/google/tink/go/core/registry"
        "github.com/google/tink/go/integration/gcpkms"
        "github.com/google/tink/go/keyset"
)

const (
        keyURI          = "gcp-kms://..."
        credentialsPath = "/mysecurestorage/..."
)

func main() {

        // Generate a new key.
        kh1, err := keyset.NewHandle(aead.AES128GCMKeyTemplate())
        if err != nil {
                log.Fatal(err)
        }

        // Fetch the master key from a KMS.
        gcpClient, err := gcpkms.NewClientWithCredentials(keyURI, credentialsPath)

        registry.RegisterKMSClient(gcpClient)

        backend, err := gcpClient.GetAEAD(keyURI)
        if err != nil {
                log.Fatal(err)
        }

<<<<<<< HEAD
        masterKey, err = aead.NewKMSEnvelopeAEAD2(aead.AES256GCMKeyTemplate(), backend)
=======
        masterKey := aead.NewKMSEnvelopeAEAD(*aead.AES256GCMKeyTemplate(), backend)
>>>>>>> 0ef65355
        if err != nil {
                log.Fatal(err)
        }

        // An io.Reader and io.Writer implementation which simply writes to memory.
        memKeyset := &keyset.MemReaderWriter{}

        // Write encrypts the keyset handle with the master key and writes to the
        // io.Writer implementation (memKeyset).  We recommend you encrypt the keyset
        // handle before persisting it.
        if err := kh1.Write(memKeyset, masterKey); err != nil {
                log.Fatal(err)
        }

        // Read reads the encrypted keyset handle back from the io.Reader implementation
        // and decrypts it using the master key.
        kh2, err := keyset.Read(memKeyset, masterKey)
        if err != nil {
                log.Fatal(err)
        }

        if !proto.Equal(kh1.Keyset(), kh2.Keyset()) {
                log.Fatal("key handlers are not equal")
        }

        fmt.Println("Key handlers are equal.")

}
```<|MERGE_RESOLUTION|>--- conflicted
+++ resolved
@@ -553,22 +553,16 @@
 
         // Fetch the master key from a KMS.
         gcpClient, err := gcpkms.NewClientWithCredentials(keyURI, credentialsPath)
-
+        if err != nil {
+                log.Fatal(err)
+        }
         registry.RegisterKMSClient(gcpClient)
 
         backend, err := gcpClient.GetAEAD(keyURI)
         if err != nil {
                 log.Fatal(err)
         }
-
-<<<<<<< HEAD
-        masterKey, err = aead.NewKMSEnvelopeAEAD2(aead.AES256GCMKeyTemplate(), backend)
-=======
-        masterKey := aead.NewKMSEnvelopeAEAD(*aead.AES256GCMKeyTemplate(), backend)
->>>>>>> 0ef65355
-        if err != nil {
-                log.Fatal(err)
-        }
+        masterKey := aead.NewKMSEnvelopeAEAD2(aead.AES256GCMKeyTemplate(), backend)
 
         // An io.Reader and io.Writer implementation which simply writes to memory.
         memKeyset := &keyset.MemReaderWriter{}
